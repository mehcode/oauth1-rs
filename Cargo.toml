[package]
name = "oauth1"
version = "0.3.0"
authors = ["Ryan Leckey <leckey.ryan@gmail.com>"]
description = "Basic OAuth1 library for Rust."
license = "MIT/Apache-2.0"
documentation = "https://docs.rs/oauth1"
repository = "https://github.com/mehcode/oauth1-rs"
keywords = ["oauth", "oauth1"]

[features]
serialize = ["serde", "serde_derive"]

[dependencies]
time = "0.1"
rand = "0.3"
url = "1.5"
<<<<<<< HEAD
ring = "0.16.9"
base64 = "0.7.0"
=======
ring = "0.13.0-alpha"
base64 = "0.7.0"

serde = { version = "1", optional = true }
serde_derive = { version = "1", optional = true }
>>>>>>> cf29fee8
<|MERGE_RESOLUTION|>--- conflicted
+++ resolved
@@ -15,13 +15,8 @@
 time = "0.1"
 rand = "0.3"
 url = "1.5"
-<<<<<<< HEAD
 ring = "0.16.9"
-base64 = "0.7.0"
-=======
-ring = "0.13.0-alpha"
 base64 = "0.7.0"
 
 serde = { version = "1", optional = true }
-serde_derive = { version = "1", optional = true }
->>>>>>> cf29fee8
+serde_derive = { version = "1", optional = true }